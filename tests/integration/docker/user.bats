#!/usr/bin/env bats
# *-*- Mode: sh; sh-basic-offset: 8; indent-tabs-mode: nil -*-*

#  This file is part of cc-oci-runtime.
#
#  Copyright (C) 2017 Intel Corporation
#
#  This program is free software; you can redistribute it and/or
#  modify it under the terms of the GNU General Public License
#  as published by the Free Software Foundation; either version 2
#  of the License, or (at your option) any later version.
#
#  This program is distributed in the hope that it will be useful,
#  but WITHOUT ANY WARRANTY; without even the implied warranty of
#  MERCHANTABILITY or FITNESS FOR A PARTICULAR PURPOSE.  See the
#  GNU General Public License for more details.
#
#  You should have received a copy of the GNU General Public License
#  along with this program; if not, write to the Free Software
#  Foundation, Inc., 51 Franklin Street, Fifth Floor, Boston, MA  02110-1301, USA.

#Based on docker commands

SRC="${BATS_TEST_DIRNAME}/../../lib/"

setup() {
	source $SRC/test-common.bash
	runtime_docker
}

@test "Run as non-root user" {
	container=$(random_name)
	run $DOCKER_EXE run --name $container -u postgres postgres whoami
	[ "${status}" -eq 0 ]
	[[ "${output}" == 'postgres'* ]]
	$DOCKER_EXE rm -f $container
}

@test "Groups for non-root user" {
	container=$(random_name)
	run $DOCKER_EXE run --name $container -u postgres postgres groups
	[ "${status}" -eq 0 ]
	[[ "${output}" == 'postgres ssl-cert'* ]]
	$DOCKER_EXE rm -f $container
}

@test "Run as root user" {
	container=$(random_name)
	run $DOCKER_EXE run --name $container -u root:root postgres whoami
	[ "${status}" -eq 0 ]
	[[ "${output}" == 'root'* ]]
<<<<<<< HEAD
	$DOCKER_EXE rm -f $container
=======
}

@test "Run with additional groups" {
	run $DOCKER_EXE run --rm --group-add audio --group-add nogroup busybox id
	[ "${status}" -eq 0 ]
	echo "${output}" | grep "uid=0(root) gid=0(root) groups=[wheel10,()]*29(audio),99(nogroup)"
}

@test "Run with non-existing numeric gid" {
	skip "This is not working. Hyperstart issue: https://github.com/hyperhq/hyperstart/issues/250"
	# When passed a non-existent numeric id, hyperstart errors out saying that the
	# user does not exist. This works with runc.
	# Docker mentions "When passing a numeric ID, the user does not have
	# to exist in the container."
	# This needs to be fixed in hyperstart codebase.
	# Passing a non-existent group name on the command line is not permitted however
	# and docker itself handles the error.
	run $DOCKER_EXE run --rm --group-add audio --group-add nogroup --group-add 777 busybox id
	[ "${status}" -eq 0 ]
	echo "${output}" | grep "777"
>>>>>>> 91b96ca2
}<|MERGE_RESOLUTION|>--- conflicted
+++ resolved
@@ -49,9 +49,7 @@
 	run $DOCKER_EXE run --name $container -u root:root postgres whoami
 	[ "${status}" -eq 0 ]
 	[[ "${output}" == 'root'* ]]
-<<<<<<< HEAD
 	$DOCKER_EXE rm -f $container
-=======
 }
 
 @test "Run with additional groups" {
@@ -72,5 +70,4 @@
 	run $DOCKER_EXE run --rm --group-add audio --group-add nogroup --group-add 777 busybox id
 	[ "${status}" -eq 0 ]
 	echo "${output}" | grep "777"
->>>>>>> 91b96ca2
 }