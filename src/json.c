--- conflicted
+++ resolved
@@ -123,13 +123,8 @@
 		guint array_size = json_array_get_length (array);
 
 		for (i = 0; i < array_size; i++) {
-<<<<<<< HEAD
-			array_element = json_array_get_element(array, i);
+			JsonNode *array_element = json_array_get_element(array, i);
 			cc_oci_json_parse_aux(array_element, node, true);
-=======
-			JsonNode *array_element = json_array_get_element(array, i);
-			clr_oci_json_parse_aux(array_element, node, true);
->>>>>>> 64ea5c0a
 		}
 	} else if (JSON_NODE_TYPE(root) == JSON_NODE_VALUE) {
 		node = g_node_append(node, g_node_new(cc_oci_json_string(root)));
